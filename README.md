--- conflicted
+++ resolved
@@ -1,114 +1,111 @@
-<p align="center"> <img width="36%" src="PRoST_logo.svg"></p>
-
-## PRoST (Partitioned RDF on Spark Tables)
-PRoST allows to load and query very large RDF graphs in Hadoop clusters.
-Input graphs are partitioned efficiently and stored across several tables registered in the Hive Metastore. PRoST contains an optimized engine that executes SPARQL queries on its particular data representation. For alternative ad-hoc solutions, a graph can be also queried using common Hadoop technologies, e.g. Spark SQL, Hive or Impala. 
-
-## Publications
-  - Cossu, Matteo, Michael Färber, and Georg Lausen. "PRoST: Distributed Execution of SPARQL Queries Using Mixed Partitioning Strategies". (EDBT 2018).
-  -	Victor Anthony Arrascue Ayala, Georg Lausen. "A Flexible N-Triples Loader for Hadoop. International Semantic Web Conference". (ISWC 2018).
-  - Victor Anthony Arrascue Ayala, Polina Koleva, Anas Alzogbi, Matteo Cossu, Michael Färber, Patrick Philipp, Guilherme Schievelbein, Io Taxidou, Georg Lausen. "Relational Schemata for Distributed SPARQL Query Processing". (SBD@SIGMOD 2019).
-  - Guilherme Schievelbein, Victor Anthony Arrascue Ayala, Fang Wei-Kleiner, Georg Lausen. "Exploiting Wide Property Tables Empowered by Inverse Properties for Efficient Distributed SPARQL Query Evaluation". (ISWC 2019).
-  
-## Support
-<<<<<<< HEAD
-=======
-If you have any problems using PRoST, write us an email:
->>>>>>> 71695121
-prost-support@informatik.uni-freiburg.de
-
-## Requirements
-  - Apache Spark 2+
-  - Hive
-  - HDFS
-  - Java 1.8+
-  - A local Hadoop environment to be able to run the tests
-  
-## Recommended cluster settings (relevant for the loader)
-The setting names are specific to Cloudera 5.10.0.
-  - spark.executor.memory: > 20 GB 
-  - spark.yarn.executor.memoryOverhead: > 8 GB
-  - spark.driver.memory: > 16 GB
-  - spark.yarn.driver.memoryOverhead > 16 GB
-  - spark.yarn.executor.memoryOverhead > 8 GB
-  - yarn.scheduler.minimum-allocation-mb >  4 GB 
-  - yarn.nodemanager.resource.memory-mb > 22 GB
- 
-
-## Getting the code and compiling
-First, clone this repository. The *main* branch contains the latest stable version of PRoST. PRoST consists of multiple modules, which are built using [Apache Maven](http://maven.apache.org/). To build all modules, run the following command on the parent directory:
-
-    mvn package
-	
-To skip running tests when building a module, add the following argument when building it:
-	
-	-DskipTests
-	
-## Running test cases
-You need to have a local Hadoop environment. In particular, you need to set up the environment variable "HADOOP_HOME" to point to your Hadoop distribution.
-Install the same version of Hadoop we are using, which is: hadoop-2.7.1, and set the default JDK version to Java 8.
-
-**For Windows users:** you need to winutils.exe binary with the above-mentioned distribution of Hadoop.
-Further details see here: https://jaceklaskowski.gitbooks.io/mastering-apache-spark/spark-tips-and-tricks-running-spark-windows.html.
-Make sure to install the latest version of the VC++ Redistributable and change the writing permissions of the hive temporary folder.
-
-**For Linux users:** there is also plenty of documentation. 
-You can follow instructions from https://doctuts.readthedocs.io/en/latest/hadoop.html
-
-To run the test cases, execute the following command:
-
-	mvn test
-	
-#PRoST logger
-PRoST-Loader and PRoST-Query_Executor define its own logger (Logger.getLogger("PRoST")) and uses it to log all relevant information related to loading and partitioning the dataset, as well as executing SPARQL queries. If no actions are taken, the messages will end up in Spark's logger.
-You can modify Spark's log4j.properties to forward the messages to a different place, e.g. a file.
-If you wish to do so, add the following lines to the log4j.properties file:
-
-	log4j.logger.PRoST=INFO, fileAppender
-	log4j.additivity.PRoST=false
-	log4j.appender.fileAppender=org.apache.log4j.RollingFileAppender
-	log4j.appender.fileAppender.File=/var/log/PRoST/PRoST-loader.log
-	log4j.appender.fileAppender.MaxFileSize=100MB
-	log4j.appender.fileAppender.MaxBackupIndex=1
-	log4j.appender.fileAppender.layout=org.apache.log4j.PatternLayout
-	log4j.appender.fileAppender.layout.ConversionPattern=%d{yyyy-MM-dd HH:mm:ss} %-5p %c{1} - %m%n
-
-
-## PRoST-Loader: loading RDF graphs and creating logical partitions.
-PRoST-loader is the module used to load graph data into an Apache Hive database. PRoST can take advantage of data replication on multiple database designs for improving query performance. 
-
-PRoST can use any of the following database designs: Triple Table (TT), Vertical Partitioning (VP), Wide Property Table (WPT), Inverse Wide Property Table (iWPT), and three variations of Joined Wide Property Tables (jWPT).
-
-A graph can be loaded with PRoST with the following command:
-
-    spark-submit --driver-java-options -ea --class run.Main prost-loader.jar -db <output_DB_name> -i <HDFS_path_to_RDF_graph>
-	Example:
-	spark-submit --driver-java-options -ea --class run.Main prost-loader.jar -db dbpedia  -i /data/original/DbPedia
-	
-The HDFS path to the RDF graph is only required to create the Triple Table (TT). The other tables are created from an existing Triple table in the database.
-
-The parameter **-i** with the path in HDFS to the RDF graph is only required when the database does not exist or does not contain a Triples Table of the graph.
-
-PRoST-loader default settings are defined in the file *prost-loader-default.ini*. An alternative settings file can be used with the argument *-pref <settings_file.ini>*.
-
-The datasets can be loaded into the different partitioning strategies as long as the setting dropDB is set to false. When set to true, all pre-existing tables in the database are deleted. Note that a Triple Table (TT) is required to load the data with the other models.
-
-The computation of the property statistics is done on top of the VP tables and is required to execute queries. The computation of characteristic sets is optional.
-
-Please be aware that there might be limitations on the number of columns a wide property table might have in order to be written.
-We have successfully tested our approach on approx. 1500 columns without problems.
-
-## PRoST-Query: Querying with SPARQL
-PRoST-query_executor is the module used to execute SPARQL queries on databases generate by PRoST-loader.
-
-To query the data use the following command:
-
-    spark2-submit --driver-java-options -ea --class run.Main PRoST-Query.jar -i <SPARQL_query> -db <DB_name> 
-	Example:
-	spark2-submit --driver-java-options -ea --class run.Main PRoST-Query.jar -i /DbPedia/queries/ -db dbpedia
-
-This command will execute the queries using the settings defined in the file prost-query-executor-default.ini. An alternative settings file can be used with the optional argument -pref <settings.ini>.
-
-The input -i may be either a folder containing the SPARQL queries files or a single query file.
-
+<p align="center"> <img width="36%" src="PRoST_logo.svg"></p>
+
+## PRoST (Partitioned RDF on Spark Tables)
+PRoST allows to load and query very large RDF graphs in Hadoop clusters.
+Input graphs are partitioned efficiently and stored across several tables registered in the Hive Metastore. PRoST contains an optimized engine that executes SPARQL queries on its particular data representation. For alternative ad-hoc solutions, a graph can be also queried using common Hadoop technologies, e.g. Spark SQL, Hive or Impala. 
+
+## Publications
+  - Cossu, Matteo, Michael Färber, and Georg Lausen. "PRoST: Distributed Execution of SPARQL Queries Using Mixed Partitioning Strategies". (EDBT 2018).
+  -	Victor Anthony Arrascue Ayala, Georg Lausen. "A Flexible N-Triples Loader for Hadoop. International Semantic Web Conference". (ISWC 2018).
+  - Victor Anthony Arrascue Ayala, Polina Koleva, Anas Alzogbi, Matteo Cossu, Michael Färber, Patrick Philipp, Guilherme Schievelbein, Io Taxidou, Georg Lausen. "Relational Schemata for Distributed SPARQL Query Processing". (SBD@SIGMOD 2019).
+  - Guilherme Schievelbein, Victor Anthony Arrascue Ayala, Fang Wei-Kleiner, Georg Lausen. "Exploiting Wide Property Tables Empowered by Inverse Properties for Efficient Distributed SPARQL Query Evaluation". (ISWC 2019).
+  
+## Support
+If you have any problems using PRoST, write us an email:
+prost-support@informatik.uni-freiburg.de
+
+## Requirements
+  - Apache Spark 2+
+  - Hive
+  - HDFS
+  - Java 1.8+
+  - A local Hadoop environment to be able to run the tests
+  
+## Recommended cluster settings (relevant for the loader)
+The setting names are specific to Cloudera 5.10.0.
+  - spark.executor.memory: > 20 GB 
+  - spark.yarn.executor.memoryOverhead: > 8 GB
+  - spark.driver.memory: > 16 GB
+  - spark.yarn.driver.memoryOverhead > 16 GB
+  - spark.yarn.executor.memoryOverhead > 8 GB
+  - yarn.scheduler.minimum-allocation-mb >  4 GB 
+  - yarn.nodemanager.resource.memory-mb > 22 GB
+ 
+
+## Getting the code and compiling
+First, clone this repository. The *main* branch contains the latest stable version of PRoST. PRoST consists of multiple modules, which are built using [Apache Maven](http://maven.apache.org/). To build all modules, run the following command on the parent directory:
+
+    mvn package
+	
+To skip running tests when building a module, add the following argument when building it:
+	
+	-DskipTests
+	
+## Running test cases
+You need to have a local Hadoop environment. In particular, you need to set up the environment variable "HADOOP_HOME" to point to your Hadoop distribution.
+Install the same version of Hadoop we are using, which is: hadoop-2.7.1, and set the default JDK version to Java 8.
+
+**For Windows users:** you need to winutils.exe binary with the above-mentioned distribution of Hadoop.
+Further details see here: https://jaceklaskowski.gitbooks.io/mastering-apache-spark/spark-tips-and-tricks-running-spark-windows.html.
+Make sure to install the latest version of the VC++ Redistributable and change the writing permissions of the hive temporary folder.
+
+**For Linux users:** there is also plenty of documentation. 
+You can follow instructions from https://doctuts.readthedocs.io/en/latest/hadoop.html
+
+To run the test cases, execute the following command:
+
+	mvn test
+	
+#PRoST logger
+PRoST-Loader and PRoST-Query_Executor define its own logger (Logger.getLogger("PRoST")) and uses it to log all relevant information related to loading and partitioning the dataset, as well as executing SPARQL queries. If no actions are taken, the messages will end up in Spark's logger.
+You can modify Spark's log4j.properties to forward the messages to a different place, e.g. a file.
+If you wish to do so, add the following lines to the log4j.properties file:
+
+	log4j.logger.PRoST=INFO, fileAppender
+	log4j.additivity.PRoST=false
+	log4j.appender.fileAppender=org.apache.log4j.RollingFileAppender
+	log4j.appender.fileAppender.File=/var/log/PRoST/PRoST-loader.log
+	log4j.appender.fileAppender.MaxFileSize=100MB
+	log4j.appender.fileAppender.MaxBackupIndex=1
+	log4j.appender.fileAppender.layout=org.apache.log4j.PatternLayout
+	log4j.appender.fileAppender.layout.ConversionPattern=%d{yyyy-MM-dd HH:mm:ss} %-5p %c{1} - %m%n
+
+
+## PRoST-Loader: loading RDF graphs and creating logical partitions.
+PRoST-loader is the module used to load graph data into an Apache Hive database. PRoST can take advantage of data replication on multiple database designs for improving query performance. 
+
+PRoST can use any of the following database designs: Triple Table (TT), Vertical Partitioning (VP), Wide Property Table (WPT), Inverse Wide Property Table (iWPT), and three variations of Joined Wide Property Tables (jWPT).
+
+A graph can be loaded with PRoST with the following command:
+
+    spark-submit --driver-java-options -ea --class run.Main prost-loader.jar -db <output_DB_name> -i <HDFS_path_to_RDF_graph>
+	Example:
+	spark-submit --driver-java-options -ea --class run.Main prost-loader.jar -db dbpedia  -i /data/original/DbPedia
+	
+The HDFS path to the RDF graph is only required to create the Triple Table (TT). The other tables are created from an existing Triple table in the database.
+
+The parameter **-i** with the path in HDFS to the RDF graph is only required when the database does not exist or does not contain a Triples Table of the graph.
+
+PRoST-loader default settings are defined in the file *prost-loader-default.ini*. An alternative settings file can be used with the argument *-pref <settings_file.ini>*.
+
+The datasets can be loaded into the different partitioning strategies as long as the setting dropDB is set to false. When set to true, all pre-existing tables in the database are deleted. Note that a Triple Table (TT) is required to load the data with the other models.
+
+The computation of the property statistics is done on top of the VP tables and is required to execute queries. The computation of characteristic sets is optional.
+
+Please be aware that there might be limitations on the number of columns a wide property table might have in order to be written.
+We have successfully tested our approach on approx. 1500 columns without problems.
+
+## PRoST-Query: Querying with SPARQL
+PRoST-query_executor is the module used to execute SPARQL queries on databases generate by PRoST-loader.
+
+To query the data use the following command:
+
+    spark2-submit --driver-java-options -ea --class run.Main PRoST-Query.jar -i <SPARQL_query> -db <DB_name> 
+	Example:
+	spark2-submit --driver-java-options -ea --class run.Main PRoST-Query.jar -i /DbPedia/queries/ -db dbpedia
+
+This command will execute the queries using the settings defined in the file prost-query-executor-default.ini. An alternative settings file can be used with the optional argument -pref <settings.ini>.
+
+The input -i may be either a folder containing the SPARQL queries files or a single query file.
+
 Optionally, the queries results may be saved to HDFS with the argument -o <HDFs_output_folder_name>.