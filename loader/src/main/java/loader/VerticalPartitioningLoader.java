--- conflicted
+++ resolved
@@ -1,128 +1,122 @@
-package loader;
-
-import java.io.File;
-import java.io.FileNotFoundException;
-import java.io.FileOutputStream;
-import java.io.IOException;
-import java.util.List;
-import java.util.Vector;
-import java.util.concurrent.Executors;
-import java.util.concurrent.ThreadPoolExecutor;
-
-import org.apache.spark.sql.Dataset;
-import org.apache.spark.sql.Row;
-import org.apache.spark.sql.SaveMode;
-import org.apache.spark.sql.SparkSession;
-import org.apache.spark.sql.functions;
-
-import loader.ProtobufStats.Graph;
-import loader.ProtobufStats.TableStats;
-
-public class VerticalPartitioningLoader extends Loader {
-  public final int max_parallelism = 5;
-  private boolean computeStatistics;
-
-	public VerticalPartitioningLoader(String hdfs_input_directory,
-			String database_name, SparkSession spark, boolean computeStatistics) {
-		super(hdfs_input_directory, database_name, spark);
-		this.computeStatistics = computeStatistics;
-	}
-
-	@Override
-	public void load() {
-
-		LOGGER.info("Beginning the creation of VP tables.");
-		
-		if (this.propertiesNames == null){
-			LOGGER.error("Properties not calculated yet. Extracting them");
-			this.propertiesNames = extractProperties();
-		}
-		
-		Vector<TableStats> tables_stats =  new Vector<TableStats>();
-		
-		for(int i = 0; i < this.propertiesNames.length; i++){
-		    String property = this.propertiesNames[i];
-			Dataset<Row> table_VP = spark.sql("SELECT s AS s, o AS o FROM tripletable WHERE p='" + property + "'");
-			String table_name_VP = "vp_" + this.getValidHiveName(property);
-			// save the table
-			table_VP.write().mode(SaveMode.Overwrite).saveAsTable(table_name_VP);
-			// calculate stats
-			if(computeStatistics)
-			  tables_stats.add(calculate_stats_table(table_VP, this.getValidHiveName(property)));
-			  
-<<<<<<< HEAD
-			  LOGGER.info("Created VP table for the property: " + property);
-	        }));
-			
-=======
-			logger.info("Created VP table for the property: " + property);
->>>>>>> 84e8b94b
-		}
-		
-		// save the stats in a file with the same name as the output database
-		if(computeStatistics)
-		  save_stats(this.databaseName, tables_stats);
-		
-		LOGGER.info("Vertical Partitioning completed. Loaded " + String.valueOf(this.propertiesNames.length) + " tables.");
-		
-	}
-	
-	/*
-	 * calculate the statistics for a single table: 
-	 * size, number of distinct subjects and isComplex.
-	 * It returns a protobuf object defined in ProtobufStats.proto
-	 */
-	private TableStats calculate_stats_table(Dataset<Row> table, String tableName) {
-		TableStats.Builder table_stats_builder = TableStats.newBuilder();
-		
-		// calculate the stats
-		int table_size = (int) table.count();
-		int distinct_subjects = (int) table.select(this.subjectColumnName).distinct().count();
-		boolean is_complex = table_size != distinct_subjects;
-		
-		// put them in the protobuf object
-		table_stats_builder.setSize(table_size)
-			.setDistinctSubjects(distinct_subjects)
-			.setIsComplex(is_complex)
-			.setName(tableName);
-		
-		return table_stats_builder.build();
-	}
-	
-	
-	/*
-	 * save the statistics in a serialized file
-	 */
-	private void save_stats(String name, List<TableStats> table_stats) {
-		Graph.Builder graph_stats_builder = Graph.newBuilder();
-		
-		graph_stats_builder.addAllTables(table_stats);
-		
-		Graph serialized_stats = graph_stats_builder.build();
-		
-		FileOutputStream f_stream;
-		File file;
-		try {
-			file = new File(name + this.statsFileSufix);
-			f_stream = new FileOutputStream(file);
-			serialized_stats.writeTo(f_stream);
-		} catch (FileNotFoundException e) {
-			e.printStackTrace();
-		} catch (IOException e) {
-			e.printStackTrace();
-		}
-	
-	}
-	
-	private String[] extractProperties() {
-		List<Row> props = spark.sql(String.format("SELECT DISTINCT(%1$s) AS %1$s FROM %2$s",
-				predicateColumnName, tripleTableName)).collectAsList();
-		String[] result_properties = new String[props.size()];
-		
-		for (int i = 0; i < props.size(); i++) {
-			result_properties[i] = props.get(i).getString(0);
-		}
-		return result_properties;
-	}
-	
-}
+package loader;
+
+import java.io.File;
+import java.io.FileNotFoundException;
+import java.io.FileOutputStream;
+import java.io.IOException;
+import java.util.List;
+import java.util.Vector;
+import java.util.concurrent.Executors;
+import java.util.concurrent.ThreadPoolExecutor;
+
+import org.apache.spark.sql.Dataset;
+import org.apache.spark.sql.Row;
+import org.apache.spark.sql.SaveMode;
+import org.apache.spark.sql.SparkSession;
+import org.apache.spark.sql.functions;
+
+import loader.ProtobufStats.Graph;
+import loader.ProtobufStats.TableStats;
+
+public class VerticalPartitioningLoader extends Loader {
+  public final int max_parallelism = 5;
+  private boolean computeStatistics;
+
+	public VerticalPartitioningLoader(String hdfs_input_directory,
+			String database_name, SparkSession spark, boolean computeStatistics) {
+		super(hdfs_input_directory, database_name, spark);
+		this.computeStatistics = computeStatistics;
+	}
+
+	@Override
+	public void load() {
+
+		LOGGER.info("Beginning the creation of VP tables.");
+		
+		if (this.propertiesNames == null){
+			LOGGER.error("Properties not calculated yet. Extracting them");
+			this.propertiesNames = extractProperties();
+		}
+		
+		Vector<TableStats> tables_stats =  new Vector<TableStats>();
+		
+		for(int i = 0; i < this.propertiesNames.length; i++){
+		    String property = this.propertiesNames[i];
+			Dataset<Row> table_VP = spark.sql("SELECT s AS s, o AS o FROM tripletable WHERE p='" + property + "'");
+			String table_name_VP = "vp_" + this.getValidHiveName(property);
+			// save the table
+			table_VP.write().mode(SaveMode.Overwrite).saveAsTable(table_name_VP);
+			// calculate stats
+			if(computeStatistics)
+			  tables_stats.add(calculate_stats_table(table_VP, this.getValidHiveName(property)));
+			  
+			LOGGER.info("Created VP table for the property: " + property);
+		}
+		
+		// save the stats in a file with the same name as the output database
+		if(computeStatistics)
+		  save_stats(this.databaseName, tables_stats);
+		
+		LOGGER.info("Vertical Partitioning completed. Loaded " + String.valueOf(this.propertiesNames.length) + " tables.");
+		
+	}
+	
+	/*
+	 * calculate the statistics for a single table: 
+	 * size, number of distinct subjects and isComplex.
+	 * It returns a protobuf object defined in ProtobufStats.proto
+	 */
+	private TableStats calculate_stats_table(Dataset<Row> table, String tableName) {
+		TableStats.Builder table_stats_builder = TableStats.newBuilder();
+		
+		// calculate the stats
+		int table_size = (int) table.count();
+		int distinct_subjects = (int) table.select(this.subjectColumnName).distinct().count();
+		boolean is_complex = table_size != distinct_subjects;
+		
+		// put them in the protobuf object
+		table_stats_builder.setSize(table_size)
+			.setDistinctSubjects(distinct_subjects)
+			.setIsComplex(is_complex)
+			.setName(tableName);
+		
+		return table_stats_builder.build();
+	}
+	
+	
+	/*
+	 * save the statistics in a serialized file
+	 */
+	private void save_stats(String name, List<TableStats> table_stats) {
+		Graph.Builder graph_stats_builder = Graph.newBuilder();
+		
+		graph_stats_builder.addAllTables(table_stats);
+		
+		Graph serialized_stats = graph_stats_builder.build();
+		
+		FileOutputStream f_stream;
+		File file;
+		try {
+			file = new File(name + this.statsFileSufix);
+			f_stream = new FileOutputStream(file);
+			serialized_stats.writeTo(f_stream);
+		} catch (FileNotFoundException e) {
+			e.printStackTrace();
+		} catch (IOException e) {
+			e.printStackTrace();
+		}
+	
+	}
+	
+	private String[] extractProperties() {
+		List<Row> props = spark.sql(String.format("SELECT DISTINCT(%1$s) AS %1$s FROM %2$s",
+				predicateColumnName, tripleTableName)).collectAsList();
+		String[] result_properties = new String[props.size()];
+		
+		for (int i = 0; i < props.size(); i++) {
+			result_properties[i] = props.get(i).getString(0);
+		}
+		return result_properties;
+	}
+	
+}