--- conflicted
+++ resolved
@@ -20,14 +20,6 @@
 	private static final String WPT_PREFIX = "o_";
 	private static final String IWPT_PREFIX = "s_";
 
-<<<<<<< HEAD
-	private static final String COLUMN_NAME_COMMON_RESOURCE = "r";
-	private static final String JOINED_TABLE_NAME = "joined_wide_property_table";
-	private static final String WPT_PREFIX = "o_";
-	private static final String IWPT_PREFIX = "s_";
-
-=======
->>>>>>> 614ceeb5
 	private final List<TriplePattern> wptTripleGroup;
 	private final List<TriplePattern> iwptTripleGroup;
 
@@ -77,29 +69,17 @@
 		// subject
 		if (!wptTripleGroup.isEmpty()) {
 			if (wptTripleGroup.get(0).subjectType == ElementType.VARIABLE) {
-<<<<<<< HEAD
 				query.append(COLUMN_NAME_COMMON_RESOURCE + " AS ").append(Utils.removeQuestionMark(wptTripleGroup.get(0).subject)).append(",");
 			}
 		} else if (!iwptTripleGroup.isEmpty()) {
 			if (iwptTripleGroup.get(0).objectType == ElementType.VARIABLE) {
 				query.append(COLUMN_NAME_COMMON_RESOURCE + " AS ").append(Utils.removeQuestionMark(iwptTripleGroup.get(0).object)).append(",");
-=======
-				query.append(COLUMN_NAME_COMMON_RESOURCE + " AS " + Utils.removeQuestionMark(wptTripleGroup.get(0).subject) + ",");
-			}
-		} else if (!iwptTripleGroup.isEmpty()) {
-			if (iwptTripleGroup.get(0).objectType == ElementType.VARIABLE) {
-				query.append(COLUMN_NAME_COMMON_RESOURCE + " AS " + Utils.removeQuestionMark(iwptTripleGroup.get(0).object) + ",");
->>>>>>> 614ceeb5
 			}
 		}
 
 		// wpt
 		for (final TriplePattern t : wptTripleGroup) {
-<<<<<<< HEAD
 			final String columnName = WPT_PREFIX.concat(Stats.getInstance().findTableName(t.predicate));
-=======
-			final String columnName = WPT_PREFIX.concat(Stats.getInstance().findTableName(t.predicate.toString()));
->>>>>>> 614ceeb5
 			if (columnName.equals(WPT_PREFIX)) {
 				System.err.println("This column does not exists: " + t.predicate);
 				return;
@@ -124,11 +104,7 @@
 
 		// iwpt
 		for (final TriplePattern t : iwptTripleGroup) {
-<<<<<<< HEAD
 			final String columnName = IWPT_PREFIX.concat(Stats.getInstance().findTableName(t.predicate));
-=======
-			final String columnName = IWPT_PREFIX.concat(Stats.getInstance().findTableName(t.predicate.toString()));
->>>>>>> 614ceeb5
 			if (columnName.equals(IWPT_PREFIX)) {
 				System.err.println("This column does not exists: " + t.predicate);
 				return;
