package joinTree;

import java.util.List;

import org.apache.spark.sql.Column;
import org.apache.spark.sql.Dataset;
import org.apache.spark.sql.Row;
import org.apache.spark.sql.SQLContext;

import executor.Utils;

/**
 * JoinTree definition.
 *
 * @author Matteo Cossu
 *
 */
public class JoinTree {
<<<<<<< HEAD

	public String queryName; // identifier for the query, useful for debugging
=======
>>>>>>> 96643e00
	private final Node root;
	private final List<Node> optionalTreeRoots;
	private boolean selectDistinct = false;

	public JoinTree(final Node root, final List<Node> optionalTreeRoots, final String queryName) {
		this.queryName = queryName;
		this.root = root;
		this.optionalTreeRoots = optionalTreeRoots;
	}

	public Node getRoot() {
		return root;
	}

	public void computeSingularNodeData(final SQLContext sqlContext) {
		root.computeSubTreeData(sqlContext);
		for (int i = 0; i < optionalTreeRoots.size(); i++) {
			optionalTreeRoots.get(i).computeSubTreeData(sqlContext);
		}
	}

	public Dataset<Row> computeJoins(final SQLContext sqlContext) {
		// compute all the joins
		Dataset<Row> results = root.computeJoinWithChildren(sqlContext);

		// select only the requested result
		final Column[] selectedColumns = new Column[root.projection.size()];
		for (int i = 0; i < selectedColumns.length; i++) {
			selectedColumns[i] = new Column(root.projection.get(i));
		}
		for (int i = 0; i < optionalTreeRoots.size(); i++) {
			// OPTIONAL
			final Node currentOptionalNode = optionalTreeRoots.get(i);
			// compute joins in the optional tree
			Dataset<Row> optionalResults = currentOptionalNode.computeJoinWithChildren(sqlContext);
			// add selection and filter in the optional tree
			// if there is a filter set, apply it
			if (currentOptionalNode.filter == null) {
				optionalResults = optionalResults.filter(currentOptionalNode.filter);
			}

			// add left join with the optional tree
			final List<String> joinVariables = Utils.commonVariables(results.columns(), optionalResults.columns());
			results = results.join(optionalResults, scala.collection.JavaConversions.asScalaBuffer(joinVariables).seq(),
					"left_outer");
		}

		// if there is a filter set, apply it
		results = root.filter == null ? results.select(selectedColumns)
				: results.filter(root.filter).select(selectedColumns);

		// if results are distinct
		if (selectDistinct) {
			results = results.distinct();
		}
		return results;

	}

	@Override
	public String toString() {
		return root.toString();
	}

	public void setDistinct(final boolean distinct) {
		selectDistinct = distinct;
	}
}
<|MERGE_RESOLUTION|>--- conflicted
+++ resolved
@@ -1,91 +1,87 @@
-package joinTree;
-
-import java.util.List;
-
-import org.apache.spark.sql.Column;
-import org.apache.spark.sql.Dataset;
-import org.apache.spark.sql.Row;
-import org.apache.spark.sql.SQLContext;
-
-import executor.Utils;
-
-/**
- * JoinTree definition.
- *
- * @author Matteo Cossu
- *
- */
-public class JoinTree {
-<<<<<<< HEAD
-
-	public String queryName; // identifier for the query, useful for debugging
-=======
->>>>>>> 96643e00
-	private final Node root;
-	private final List<Node> optionalTreeRoots;
-	private boolean selectDistinct = false;
-
-	public JoinTree(final Node root, final List<Node> optionalTreeRoots, final String queryName) {
-		this.queryName = queryName;
-		this.root = root;
-		this.optionalTreeRoots = optionalTreeRoots;
-	}
-
-	public Node getRoot() {
-		return root;
-	}
-
-	public void computeSingularNodeData(final SQLContext sqlContext) {
-		root.computeSubTreeData(sqlContext);
-		for (int i = 0; i < optionalTreeRoots.size(); i++) {
-			optionalTreeRoots.get(i).computeSubTreeData(sqlContext);
-		}
-	}
-
-	public Dataset<Row> computeJoins(final SQLContext sqlContext) {
-		// compute all the joins
-		Dataset<Row> results = root.computeJoinWithChildren(sqlContext);
-
-		// select only the requested result
-		final Column[] selectedColumns = new Column[root.projection.size()];
-		for (int i = 0; i < selectedColumns.length; i++) {
-			selectedColumns[i] = new Column(root.projection.get(i));
-		}
-		for (int i = 0; i < optionalTreeRoots.size(); i++) {
-			// OPTIONAL
-			final Node currentOptionalNode = optionalTreeRoots.get(i);
-			// compute joins in the optional tree
-			Dataset<Row> optionalResults = currentOptionalNode.computeJoinWithChildren(sqlContext);
-			// add selection and filter in the optional tree
-			// if there is a filter set, apply it
-			if (currentOptionalNode.filter == null) {
-				optionalResults = optionalResults.filter(currentOptionalNode.filter);
-			}
-
-			// add left join with the optional tree
-			final List<String> joinVariables = Utils.commonVariables(results.columns(), optionalResults.columns());
-			results = results.join(optionalResults, scala.collection.JavaConversions.asScalaBuffer(joinVariables).seq(),
-					"left_outer");
-		}
-
-		// if there is a filter set, apply it
-		results = root.filter == null ? results.select(selectedColumns)
-				: results.filter(root.filter).select(selectedColumns);
-
-		// if results are distinct
-		if (selectDistinct) {
-			results = results.distinct();
-		}
-		return results;
-
-	}
-
-	@Override
-	public String toString() {
-		return root.toString();
-	}
-
-	public void setDistinct(final boolean distinct) {
-		selectDistinct = distinct;
-	}
-}
+package joinTree;
+
+import java.util.List;
+
+import org.apache.spark.sql.Column;
+import org.apache.spark.sql.Dataset;
+import org.apache.spark.sql.Row;
+import org.apache.spark.sql.SQLContext;
+
+import executor.Utils;
+
+/**
+ * JoinTree definition.
+ *
+ * @author Matteo Cossu
+ *
+ */
+public class JoinTree {
+	public String queryName; // identifier for the query, useful for debugging
+	private final Node root;
+	private final List<Node> optionalTreeRoots;
+	private boolean selectDistinct = false;
+
+	public JoinTree(final Node root, final List<Node> optionalTreeRoots, final String queryName) {
+		this.queryName = queryName;
+		this.root = root;
+		this.optionalTreeRoots = optionalTreeRoots;
+	}
+
+	public Node getRoot() {
+		return root;
+	}
+
+	public void computeSingularNodeData(final SQLContext sqlContext) {
+		root.computeSubTreeData(sqlContext);
+		for (int i = 0; i < optionalTreeRoots.size(); i++) {
+			optionalTreeRoots.get(i).computeSubTreeData(sqlContext);
+		}
+	}
+
+	public Dataset<Row> computeJoins(final SQLContext sqlContext) {
+		// compute all the joins
+		Dataset<Row> results = root.computeJoinWithChildren(sqlContext);
+
+		// select only the requested result
+		final Column[] selectedColumns = new Column[root.projection.size()];
+		for (int i = 0; i < selectedColumns.length; i++) {
+			selectedColumns[i] = new Column(root.projection.get(i));
+		}
+		for (int i = 0; i < optionalTreeRoots.size(); i++) {
+			// OPTIONAL
+			final Node currentOptionalNode = optionalTreeRoots.get(i);
+			// compute joins in the optional tree
+			Dataset<Row> optionalResults = currentOptionalNode.computeJoinWithChildren(sqlContext);
+			// add selection and filter in the optional tree
+			// if there is a filter set, apply it
+			if (currentOptionalNode.filter == null) {
+				optionalResults = optionalResults.filter(currentOptionalNode.filter);
+			}
+
+			// add left join with the optional tree
+			final List<String> joinVariables = Utils.commonVariables(results.columns(), optionalResults.columns());
+			results = results.join(optionalResults, scala.collection.JavaConversions.asScalaBuffer(joinVariables).seq(),
+					"left_outer");
+		}
+
+		// if there is a filter set, apply it
+		results = root.filter == null ? results.select(selectedColumns)
+				: results.filter(root.filter).select(selectedColumns);
+
+		// if results are distinct
+		if (selectDistinct) {
+			results = results.distinct();
+		}
+		return results;
+
+	}
+
+	@Override
+	public String toString() {
+		return root.toString();
+	}
+
+	public void setDistinct(final boolean distinct) {
+		selectDistinct = distinct;
+	}
+}