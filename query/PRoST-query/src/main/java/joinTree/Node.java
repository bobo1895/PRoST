--- conflicted
+++ resolved
@@ -1,4 +1,3 @@
-<<<<<<< HEAD
 package joinTree;
 
 import java.util.ArrayList;
@@ -22,9 +21,6 @@
 	public List<TriplePattern> tripleGroup;
 	// the spark data set containing the data relative to this node
 	public Dataset<Row> sparkNodeData;
-	public boolean isPropertyTable = false;
-	public boolean isExtVPNode = false;
-	public boolean isVPNode = false;
 	public String filter;
 
 	// private static final Logger logger = Logger.getLogger("PRoST");
@@ -62,8 +58,7 @@
 		for (final Node child : children) {
 			final Dataset<Row> childResult = child.computeJoinWithChildren(sqlContext);
 			final List<String> joinVariables = Utils.commonVariables(currentResult.columns(), childResult.columns());
-			currentResult = currentResult.join(childResult,
-					scala.collection.JavaConversions.asScalaBuffer(joinVariables).seq());
+			currentResult = currentResult.join(childResult, scala.collection.JavaConversions.asScalaBuffer(joinVariables).seq());
 		}
 		return currentResult;
 	}
@@ -74,100 +69,6 @@
 		if (this instanceof PtNode) {
 			for (final TriplePattern tp_group : tripleGroup) {
 				str.append(tp_group.toString() + ", ");
-			}
-		} else {
-			str.append(triplePattern.toString());
-		}
-		str.append(" }");
-		str.append(" [");
-		for (final Node child : children) {
-			str.append("\n" + child.toString());
-		}
-		str.append("\n]");
-		return str.toString();
-	}
-
-	public void addChildren(final Node newNode) {
-		children.add(newNode);
-
-	}
-
-	public int getChildrenCount() {
-		return children.size();
-	}
-
-=======
-package joinTree;
-
-import java.util.ArrayList;
-import java.util.Collections;
-import java.util.List;
-
-import org.apache.spark.sql.Dataset;
-import org.apache.spark.sql.Row;
-import org.apache.spark.sql.SQLContext;
-
-import executor.Utils;
-
-/*
- * A single node of the JoinTree
- *
- */
-public abstract class Node {
-	public TriplePattern triplePattern;
-	public List<Node> children;
-	public List<String> projection;
-	public List<TriplePattern> tripleGroup;
-	// the spark data set containing the data relative to this node
-	public Dataset<Row> sparkNodeData;
-	public String filter;
-
-	public Node() {
-		children = new ArrayList<>();
-
-		// set the projections (if present)
-		projection = Collections.emptyList();
-	}
-
-	/**
-	 * computeNodeData sets the Dataset<Row> to the data referring to this node.
-	 */
-	public abstract void computeNodeData(SQLContext sqlContext);
-
-	public void setProjectionList(final List<String> projections) {
-		projection = projections;
-	}
-
-	// call computeNodeData recursively on the whole subtree
-	public void computeSubTreeData(final SQLContext sqlContext) {
-		computeNodeData(sqlContext);
-		for (final Node child : children) {
-			child.computeSubTreeData(sqlContext);
-		}
-	}
-
-	// join tables between itself and all the children
-	public Dataset<Row> computeJoinWithChildren(final SQLContext sqlContext) {
-		if (sparkNodeData == null) {
-			computeNodeData(sqlContext);
-		}
-		Dataset<Row> currentResult = sparkNodeData;
-		for (final Node child : children) {
-			final Dataset<Row> childResult = child.computeJoinWithChildren(sqlContext);
-			final List<String> joinVariables = Utils.commonVariables(currentResult.columns(), childResult.columns());
-			currentResult = currentResult.join(childResult,
-					scala.collection.JavaConversions.asScalaBuffer(joinVariables).seq());
-		}
-		return currentResult;
-	}
-
-	@Override
-	public String toString() {
-		final StringBuilder str = new StringBuilder("{");
-		if (this instanceof PtNode) {
-			str.append("WPT node: ");
-			for (final TriplePattern tpGroup : tripleGroup) {
-				str.append(tpGroup.toString() + ", ");
 			}
 		} else if (this instanceof IptNode) {
 			str.append("IWPT node: ");
@@ -194,12 +95,9 @@
 
 	public void addChildren(final Node newNode) {
 		children.add(newNode);
-
 	}
 
 	public int getChildrenCount() {
 		return children.size();
 	}
-
->>>>>>> 96643e00
 }