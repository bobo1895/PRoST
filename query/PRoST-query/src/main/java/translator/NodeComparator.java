--- conflicted
+++ resolved
@@ -10,18 +10,10 @@
 
 	// used to sort nodes when building a join tree
 	public float heuristicNodePriority(final Node node) {
-<<<<<<< HEAD
 
 		float priority = 0;
 
 		if (node.isPropertyTable) { // Property Table NODE
-
-=======
-
-		float priority = 0;
-
-		if (node.isPropertyTable) { // Property Table NODE
->>>>>>> 50b6f1bb
 			for (final TriplePattern t : node.tripleGroup) {
 				final boolean isObjectVariable = t.objectType == ElementType.VARIABLE;
 				final boolean isSubjectVariable = t.subjectType == ElementType.VARIABLE;
