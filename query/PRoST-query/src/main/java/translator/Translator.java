package translator;

import java.util.ArrayDeque;
import java.util.ArrayList;
import java.util.HashMap;
import java.util.List;
import java.util.PriorityQueue;

import org.apache.log4j.Logger;
import org.apache.spark.sql.SQLContext;
import org.apache.spark.sql.SparkSession;

import com.hp.hpl.jena.graph.Triple;
import com.hp.hpl.jena.query.Query;
import com.hp.hpl.jena.query.QueryFactory;
import com.hp.hpl.jena.shared.PrefixMapping;
import com.hp.hpl.jena.sparql.algebra.Algebra;
import com.hp.hpl.jena.sparql.algebra.Op;
import com.hp.hpl.jena.sparql.algebra.OpWalker;
import com.hp.hpl.jena.sparql.core.Var;

import extVp.DatabaseStatistics;
import extVp.ExtVpCreator;
import joinTree.ElementType;
import joinTree.ExtVpNode;
import joinTree.IptNode;
import joinTree.JoinTree;
import joinTree.JptNode;
import joinTree.Node;
import joinTree.PtNode;
import joinTree.TriplePattern;
import joinTree.VpNode;

/**
 * This class parses the SPARQL query, build the Tree and save its serialization in a
 * file.
 *
 * @author Matteo Cossu
 */
public class Translator {
<<<<<<< HEAD
	static final int DEFAULT_MIN_GROUP_SIZE = 2;
	private static final Logger logger = Logger.getLogger("PRoST");

	private final SparkSession spark;
	private final SQLContext sqlContext;

=======
	enum NODE_TYPE{
		VP, WPT, IWPT, JWPT
	}

	private static final Logger logger = Logger.getLogger("PRoST");
	// minimum number of triple patterns with the same subject to form a group
	// (property table)
	private final int DEFAULT_MIN_GROUP_SIZE = 2;
>>>>>>> 497c18c1
	private final String inputFile;
	private int treeWidth;
	private int minimumGroupSize = DEFAULT_MIN_GROUP_SIZE;
	private PrefixMapping prefixes;

	// if false, only virtual partitioning tables will be queried
	private boolean usePropertyTable;
	private boolean useInversePropertyTable = false;
	private boolean useJoinedPropertyTable = false;
	private boolean useExtVP = false;

	private final String databaseName;
	private final String extVPDatabaseName;
	private final DatabaseStatistics extVPDatabaseStatistic;
	// private Map<String, TableStatistic> extVpStatistics;

	// TODO check this, if you do not specify the treeWidth in the input parameters when you
	// are running the jar, its
	// default value is -1.
	// TODO Move this logic to the translator
	public Translator(final String input, final int treeWidth, final String databaseName,
			final String extVPDatabaseName, final DatabaseStatistics extVPDatabaseStatistic) {
		inputFile = input;
		this.treeWidth = treeWidth;
		this.databaseName = databaseName;
		this.extVPDatabaseName = extVPDatabaseName;
		this.extVPDatabaseStatistic = extVPDatabaseStatistic;

		// initialize the Spark environment used by extVP tables creation
		spark = SparkSession.builder().appName("PRoST-Translator").enableHiveSupport().getOrCreate();
		sqlContext = spark.sqlContext();
		sqlContext.sql("USE " + this.databaseName);
	}

	public JoinTree translateQuery() {
		// parse the query and extract prefixes
		final Query query = QueryFactory.read("file:" + inputFile);
		prefixes = query.getPrefixMapping();

		logger.info("** SPARQL QUERY **\n" + query + "\n****************");

		// extract variables, list of triples and filter
		final Op opQuery = Algebra.compile(query);
		final QueryVisitor queryVisitor = new QueryVisitor(prefixes);
		OpWalker.walk(opQuery, queryVisitor);

		final QueryTree mainTree = queryVisitor.getMainQueryTree();
		final List<Var> projectionVariables = queryVisitor.getProjectionVariables();

		// build main tree
		final Node rootNode = buildTree(mainTree.getTriples(), projectionVariables);
		rootNode.filter = mainTree.getFilter();

		final List<Node> optionalTreeRoots = new ArrayList<>();
		// order is important TODO use ordered list
		for (int i = 0; i < queryVisitor.getOptionalQueryTrees().size(); i++) {
			final QueryTree currentOptionalTree = queryVisitor.getOptionalQueryTrees().get(i);
			// build optional tree
			final Node optionalTreeRoot = buildTree(currentOptionalTree.getTriples(), null);
			optionalTreeRoot.filter = currentOptionalTree.getFilter();
			optionalTreeRoots.add(optionalTreeRoot);
		}

		final JoinTree tree = new JoinTree(rootNode, optionalTreeRoots, inputFile);

		// if distinct keyword is present
		tree.setDistinct(query.isDistinct());

		logger.info("** Spark JoinTree **\n" + tree + "\n****************");

		// create new extVP nodes if possible. Compares a child node with its parent to create the
		// ExtVP node.
		if (useExtVP) {
			changeVpNodesToExtVPNodes(tree.getRoot(), null);
			logger.info("** Spark JoinTree with ExtVP nodes**\n" + tree + "\n****************");
		}

		return tree;
	}

	private void changeVpNodesToExtVPNodes(final Node node, final TriplePattern parentPattern) {
		final List<Node> children = node.children;

		// if (node.isVPNode) {
		// logger.info(node.triplePattern.toString());
		// }

		final List<Node> nodesToTemove = new ArrayList<>();
		final List<Node> nodesToAdd = new ArrayList<>();

		for (final Node child : children) {
			changeVpNodesToExtVPNodes(child, node.triplePattern);

			// TODO if current node is an EXTVP node, it should still create EXTVP nodes
			if (child instanceof VpNode && node instanceof VpNode) {
				final ExtVpCreator extVPcreator = new ExtVpCreator();
				final String createdTable = extVPcreator.createExtVPTable(child.triplePattern, node.triplePattern,
						spark, extVPDatabaseStatistic, extVPDatabaseName, prefixes);

				if (createdTable != "") {
					final ExtVpNode newNode = new ExtVpNode(child.triplePattern, createdTable, extVPDatabaseName);
					newNode.children = child.children;

					nodesToAdd.add(newNode);
					nodesToTemove.add(child);
				}
			}
		}
		// TODO create extVP node for the parent(current node) if possible

		node.children.removeAll(nodesToTemove);
		node.children.addAll(nodesToAdd);

		// OLD EXTVP CREATION CALLL => created all possible combinations of extvp tables
		// ExtVpCreator extVPcreator = new ExtVpCreator();
		// extVPcreator.createExtVPFromTriples(triples, prefixes, spark, extVPDatabaseStatistic,
		// extVPDatabaseName);
		// logger.info("ExtVP: all tables created!");
		// logger.info("Database size: " + extVPDatabaseStatistic.getSize());
	}

	/*
	 * buildTree constructs the JoinTree
	 */
	private Node buildTree(final List<Triple> triples, final List<Var> projectionVars) {
		// sort the triples before adding them
		// this.sortTriples();

		final PriorityQueue<Node> nodesQueue = getNodesQueue(triples);

		final Node tree = nodesQueue.poll();

		if (projectionVars != null) {
			// set the root node with the variables that need to be projected
			// only for the main tree
			final ArrayList<String> projectionList = new ArrayList<>();
            for (Var projectionVar : projectionVars) {
                projectionList.add(projectionVar.getVarName());
            }
			tree.setProjectionList(projectionList);
		}

		// visit the hypergraph to build the tree
		Node currentNode = tree;
		final ArrayDeque<Node> visitableNodes = new ArrayDeque<>();
		while (!nodesQueue.isEmpty()) {

			int limitWidth = 0;
			// if a limit not set, a heuristic decides the width
			if (treeWidth == -1) {
				treeWidth = heuristicWidth(currentNode);
			}

			Node newNode = findRelateNode(currentNode, nodesQueue);

			// there are nodes that are impossible to join with the current tree width
			if (newNode == null && visitableNodes.isEmpty()) {
				// set the limit to infinite and execute again
				treeWidth = Integer.MAX_VALUE;
				return buildTree(triples, projectionVars);
			}

			// add every possible children (wide tree) or limit to a custom width
			// stop if a width limit exists and is reached
			while (newNode != null && !(treeWidth > 0 && limitWidth == treeWidth)) {

				// append it to the current node and to the queue
				currentNode.addChildren(newNode);

				// visit again the new child
				visitableNodes.add(newNode);

				// remove consumed node and look for another one
				nodesQueue.remove(newNode);
				newNode = findRelateNode(currentNode, nodesQueue);

				limitWidth++;
			}

			// next Node is one of the children
			if (!visitableNodes.isEmpty() && !nodesQueue.isEmpty()) {
				currentNode = visitableNodes.pop();
			}
		}
		return tree;
	}

	/**
	 * Removes an entry with the given key from <code>joinedGroups</code> if its element size is 0.
	 * @param joinedGroups a mapping of <code>JoinedTriplesGroup</code>
	 * @param key a key from <code>joinedGroups</code>
	 */
	private void removeJoinedTriplesGroupIfEmpty(final HashMap<String, JoinedTriplesGroup> joinedGroups, String key){
		if (joinedGroups.containsKey(key)){
			if (joinedGroups.get(key).size() == 0) {
				joinedGroups.remove(key);
			}
		}
	}

	private PriorityQueue<Node> getNodesQueue(final List<Triple> triples) {
		final PriorityQueue<Node> nodesQueue = new PriorityQueue<>(triples.size(), new NodeComparator());

		if (useJoinedPropertyTable) {
			final HashMap<String, JoinedTriplesGroup> joinedGroups = getJoinedGroups(triples);
			logger.info("JWPT and VP models only");

			while (!joinedGroups.isEmpty()) {
				// get largest group
				final String largestGroupKey = getLargestGroupKey(joinedGroups);
				final JoinedTriplesGroup largestJoinedTriplesGroup = joinedGroups.get(largestGroupKey);

				// remove triples from smaller groups
				for (final Triple triple : largestJoinedTriplesGroup.getWptGroup()) {
					final String object = triple.getObject().toString();
					joinedGroups.get(object).getIwptGroup().remove(triple);
					removeJoinedTriplesGroupIfEmpty(joinedGroups, object);
				}
				for (final Triple triple : largestJoinedTriplesGroup.getIwptGroup()) {
					final String subject = triple.getSubject().toString();
					joinedGroups.get(subject).getWptGroup().remove(triple);
					removeJoinedTriplesGroupIfEmpty(joinedGroups, subject);
				}
				createNodes(largestJoinedTriplesGroup, nodesQueue);
				joinedGroups.remove(largestGroupKey);
			}
		} else if (usePropertyTable && !useInversePropertyTable) {
			logger.info("WPT and VP models only");
			final HashMap<String, List<Triple>> subjectGroups = getSubjectGroups(triples);
			for (final List<Triple> triplesGroup : subjectGroups.values()) {
				createNodes(triplesGroup, nodesQueue, NODE_TYPE.WPT);
			}
		} else if (!usePropertyTable && useInversePropertyTable) {
			logger.info("IWPT and VP only");
			final HashMap<String, List<Triple>> objectGroups = getObjectGroups(triples);
			for (final List<Triple> triplesGroup : objectGroups.values()) {
				createNodes(triplesGroup, nodesQueue, NODE_TYPE.IWPT);
			}
		} else if (usePropertyTable && useInversePropertyTable) {
			logger.info("WPT, IWPT, and VP models only");

			final HashMap<String, List<Triple>> objectGroups = getObjectGroups(triples);
			final HashMap<String, List<Triple>> subjectGroups = getSubjectGroups(triples);

			// repeats until there are no unassigned triple patterns left
			while (objectGroups.size() != 0 && subjectGroups.size() != 0) {
				// Calculate largest group by object
				String largestObjectGroupKey = getLargestGroupKey(objectGroups);
				int largestObjectGroupSize = objectGroups.get(largestObjectGroupKey).size();
				// calculate biggest group by subject
				String largestSubjectGroupKey = getLargestGroupKey(subjectGroups);
				int largestSubjectGroupSize = subjectGroups.get(largestSubjectGroupKey).size();

				// create nodes
				if (largestObjectGroupSize > largestSubjectGroupSize) {
					// create and add the iwpt or vp nodes
					List<Triple> largestObjectGroupTriples = objectGroups.get(largestObjectGroupKey);
					createNodes(largestObjectGroupTriples, nodesQueue, NODE_TYPE.IWPT);

					// remove triples from subject group
					for (Triple triple : largestObjectGroupTriples){
						String key = triple.getObject().toString();
						if (subjectGroups.containsKey(key)){
							subjectGroups.get(key).remove(triple);
							if (subjectGroups.get(key).size()==0){
								subjectGroups.remove(key);
							}
						}
					}
					objectGroups.remove(largestObjectGroupKey);
				} else {
					/// create and add the wpt or vp nodes
					List<Triple> largestSubjectGroupTriples = subjectGroups.get(largestSubjectGroupKey);
					createNodes(largestSubjectGroupTriples, nodesQueue, NODE_TYPE.WPT);
					// remove triples from object group
					for (Triple triple : largestSubjectGroupTriples){
						String key = triple.getSubject().toString();
						if (objectGroups.containsKey(key)){
							objectGroups.get(key).remove(triple);
							if (objectGroups.get(key).size()==0){
								objectGroups.remove(key);
							}
						}
					}
					subjectGroups.remove(largestSubjectGroupKey);
				}
			}
		} else {
			// VP only
			logger.info("VP model only");
			createVpNodes(triples, nodesQueue);
		}
		return nodesQueue;
	}

	/**
	 * Creates nodes for the given triples and add them to the <code>nodesQueue</code>.
	 *
	 * @param triples Triples for which nodes are to be created
	 * @param nodesQueue <Code>PriorityQueue</code> to add created nodes to.
	 * @param nodeType Type of the node to be created. Defaults to a VP nodes if not possible create the given node type.
	 */
	private void createNodes(final List<Triple> triples, final PriorityQueue<Node> nodesQueue, final NODE_TYPE nodeType){
		if (triples.size()>=minimumGroupSize){
			switch (nodeType){
				case WPT:
					nodesQueue.add(new PtNode(triples, prefixes));
					break;
				case IWPT:
					nodesQueue.add(new IptNode(triples, prefixes));
					break;
				case JWPT:
					throw new RuntimeException("Tried to create a JWPT, but no JoinedTriplesGroup was given");
				default:
					createVpNodes(triples,nodesQueue);
			}
		}
		else {
			createVpNodes(triples, nodesQueue);
		}
	}

	/**
	 * Creates JWPT nodes for the given <code>JoinedTriplesGroup</code> and add them to the <code>nodesQueue</code>. If not possible to
	 * create a JWPT node, creates VP nodes instead.
	 *
	 * @param joinedGroup <code>JoinedTriplesGroup</code> for which nodes are to be created
	 * @param nodesQueue <Code>PriorityQueue</code> to add created nodes to.
	 */
	private void createNodes(final JoinedTriplesGroup joinedGroup, final PriorityQueue<Node> nodesQueue){
		if (joinedGroup.size()>=minimumGroupSize){
			nodesQueue.add(new JptNode(joinedGroup, prefixes));
		} else {
			createVpNodes(new ArrayList<>(joinedGroup.getWptGroup()), nodesQueue);
			// avoids repeating vp nodes for patterns with same subject and object, i.e ?v fof ?v.
			joinedGroup.getIwptGroup().removeAll(joinedGroup.getWptGroup());
			createVpNodes(new ArrayList<>(joinedGroup.getIwptGroup()), nodesQueue);
		}
	}

	/**
	 * Creates VP nodes from a list of triples.
	 *
	 * @param triples
	 *            Triples for which VP nodes will be created
	 * @param nodesQueue
	 *            PriorityQueue where created nodes are added to
	 */
	private void createVpNodes(final List<Triple> triples, final PriorityQueue<Node> nodesQueue) {
		for (final Triple t : triples) {
			final String tableName = Stats.getInstance().findTableName(t.getPredicate().toString());
			final Node newNode = new VpNode(new TriplePattern(t, prefixes), tableName);
			nodesQueue.add(newNode);
		}
	}

	/**
	 * Groups the input triples by subject.
	 *
	 * @param triples
	 *            triples to be grouped
	 * @return HashMap of triples grouped by the subject
	 */
	private HashMap<String, List<Triple>> getSubjectGroups(final List<Triple> triples) {
		final HashMap<String, List<Triple>> subjectGroups = new HashMap<>();
		for (final Triple triple : triples) {
			final String subject = triple.getSubject().toString(prefixes);

			if (subjectGroups.containsKey(subject)) {
				subjectGroups.get(subject).add(triple);
			} else { // new entry in the HashMap
				final List<Triple> subjTriples = new ArrayList<>();
				subjTriples.add(triple);
				subjectGroups.put(subject, subjTriples);
			}
		}
		return subjectGroups;
	}

	/**
	 * Groups the input triples by object.
	 *
	 * @param triples
	 *            triples to be grouped
	 * @return HashMap of triples grouped by the object
	 */
	private HashMap<String, List<Triple>> getObjectGroups(final List<Triple> triples) {
		final HashMap<String, List<Triple>> objectGroups = new HashMap<>();
		for (final Triple triple : triples) {
			final String object = triple.getObject().toString(prefixes);

			if (objectGroups.containsKey(object)) {
				objectGroups.get(object).add(triple);
			} else { // new entry in the HashMap
				final List<Triple> objTriples = new ArrayList<>();
				objTriples.add(triple);
				objectGroups.put(object, objTriples);
			}
		}
		return objectGroups;
	}

	private HashMap<String, JoinedTriplesGroup> getJoinedGroups(final List<Triple> triples) {
		final HashMap<String, JoinedTriplesGroup> joinedGroups = new HashMap<>();

		for (final Triple triple : triples) {
			final String subject = triple.getSubject().toString(prefixes);
			final String object = triple.getObject().toString(prefixes);

			// group by subject value
			if (joinedGroups.containsKey(subject)) {
				joinedGroups.get(subject).getWptGroup().add(triple);
			} else {
				final JoinedTriplesGroup newGroup = new JoinedTriplesGroup();
				newGroup.getWptGroup().add(triple);
				joinedGroups.put(subject, newGroup);
			}

			// group by object value
			if (joinedGroups.containsKey(object)) {
				joinedGroups.get(object).getIwptGroup().add(triple);
			} else {
				final JoinedTriplesGroup newGroup = new JoinedTriplesGroup();
				newGroup.getIwptGroup().add(triple);
				joinedGroups.put(object, newGroup);
			}
		}
		return joinedGroups;
	}

	/**
	 * Given a Map with groups, return the key of the largest group.
	 *
	 * @param groupsMapping Map with the groups whose size are to be checked.
	 * @param <T> Type of the groups. <code>JoinedTriplesGroup</code> or a list of <code>Triple</code>
	 * @return Returns the key of the biggest group
	 */
	private <T> String getLargestGroupKey(final HashMap<String, T> groupsMapping) {
		int biggestGroupSize = 0;
		String biggestGroupKey = null;

		for (final String key : groupsMapping.keySet()) {
			final T group = groupsMapping.get(key);
			final int groupSize;
			if (group instanceof JoinedTriplesGroup) {
				groupSize = ((JoinedTriplesGroup) group).size();
			} else{
				groupSize = ((List<Triple>)group).size();
			}
			if (groupSize >= biggestGroupSize) {
				biggestGroupKey = key;
				biggestGroupSize = groupSize;
			}
		}
		return biggestGroupKey;
	}

	/*
	 * findRelateNode, given a source node, finds another node with at least one variable in
	 * common, if there isn't return null
	 */
	private Node findRelateNode(final Node sourceNode, final PriorityQueue<Node> availableNodes) {
		if (sourceNode instanceof PtNode || sourceNode instanceof IptNode || sourceNode instanceof JptNode) {
			// sourceNode is a group
			for (final TriplePattern tripleSource : sourceNode.tripleGroup) {
				for (final Node node : availableNodes) {
					if (node instanceof PtNode || node instanceof IptNode || node instanceof JptNode) {
						for (final TriplePattern tripleDest : node.tripleGroup) {
							if (existsVariableInCommon(tripleSource, tripleDest)) {
								return node;
							}
						}
					} else {
						if (existsVariableInCommon(tripleSource, node.triplePattern)) {
							return node;
						}
					}
				}
			}
		} else {
			// source node is not a group
			for (final Node node : availableNodes) {
				if (node instanceof PtNode || node instanceof IptNode || node instanceof JptNode) {
					for (final TriplePattern tripleDest : node.tripleGroup) {
						if (existsVariableInCommon(tripleDest, sourceNode.triplePattern)) {
							return node;
						}
					}
				} else {
					if (existsVariableInCommon(sourceNode.triplePattern, node.triplePattern)) {
						return node;
					}
				}
			}
		}
		return null;
	}

	/*
	 * check if two Triple Patterns share at least one variable.
	 */
	private boolean existsVariableInCommon(final TriplePattern triple_a, final TriplePattern triple_b) {
		if (triple_a.objectType == ElementType.VARIABLE
				&& (triple_a.object.equals(triple_b.subject) || triple_a.object.equals(triple_b.object))) {
			return true;
		}

		if (triple_a.subjectType == ElementType.VARIABLE
				&& (triple_a.subject.equals(triple_b.subject) || triple_a.subject.equals(triple_b.object))) {
			return true;
		}

		return false;
	}

	/*
	 * heuristicWidth decides a width based on the proportion between the number of elements
	 * in a table and the unique subjects.
	 */
	private int heuristicWidth(final Node node) {
		if (node instanceof PtNode || node instanceof IptNode || node instanceof JptNode) {
			return 5;
		}
		final String predicate = node.triplePattern.predicate;
		final int tableSize = Stats.getInstance().getTableSize(predicate);
		final int numberUniqueSubjects = Stats.getInstance().getTableDistinctSubjects(predicate);
		final float proportion = tableSize / numberUniqueSubjects;
		if (proportion > 1) {
			return 3;
		}
		return 2;
	}

	public void setUsePropertyTable(final boolean usePropertyTable) {
		this.usePropertyTable = usePropertyTable;
	}

	public void setUseInversePropertyTable(final boolean useInversePropertyTable) {
		this.useInversePropertyTable = useInversePropertyTable;
	}

	public void setMinimumGroupSize(final int size) {
		minimumGroupSize = size;
	}

	public void setUseExtVP(final boolean b){
		useExtVP = b;
	}

	public void setUseJoinedPropertyTable(final boolean useJoinedPropertyTable) {
		this.useJoinedPropertyTable = useJoinedPropertyTable;
		if (this.useJoinedPropertyTable) {
			setUsePropertyTable(false);
			setUseInversePropertyTable(false);
		}
	}
}<|MERGE_RESOLUTION|>--- conflicted
+++ resolved
@@ -38,23 +38,18 @@
  * @author Matteo Cossu
  */
 public class Translator {
-<<<<<<< HEAD
+	private static final Logger logger = Logger.getLogger("PRoST");
+
+	enum NODE_TYPE{
+		VP, WPT, IWPT, JWPT
+	}
+	// minimum number of triple patterns with the same subject to form a group
+	// (property table)
 	static final int DEFAULT_MIN_GROUP_SIZE = 2;
-	private static final Logger logger = Logger.getLogger("PRoST");
+
 
 	private final SparkSession spark;
 	private final SQLContext sqlContext;
-
-=======
-	enum NODE_TYPE{
-		VP, WPT, IWPT, JWPT
-	}
-
-	private static final Logger logger = Logger.getLogger("PRoST");
-	// minimum number of triple patterns with the same subject to form a group
-	// (property table)
-	private final int DEFAULT_MIN_GROUP_SIZE = 2;
->>>>>>> 497c18c1
 	private final String inputFile;
 	private int treeWidth;
 	private int minimumGroupSize = DEFAULT_MIN_GROUP_SIZE;
