package translator;

import java.util.ArrayDeque;
import java.util.ArrayList;
import java.util.HashMap;
import java.util.List;
import java.util.PriorityQueue;

import org.apache.log4j.Logger;
import org.apache.spark.sql.SQLContext;
import org.apache.spark.sql.SparkSession;

import com.hp.hpl.jena.graph.Triple;
import com.hp.hpl.jena.query.Query;
import com.hp.hpl.jena.query.QueryFactory;
import com.hp.hpl.jena.shared.PrefixMapping;
import com.hp.hpl.jena.sparql.algebra.Algebra;
import com.hp.hpl.jena.sparql.algebra.Op;
import com.hp.hpl.jena.sparql.algebra.OpWalker;
import com.hp.hpl.jena.sparql.core.Var;

import extVp.DatabaseStatistics;
import extVp.ExtVpCreator;
import joinTree.ElementType;
import joinTree.ExtVpNode;
import joinTree.IptNode;
import joinTree.JoinTree;
import joinTree.JptNode;
import joinTree.Node;
import joinTree.PtNode;
import joinTree.TriplePattern;
import joinTree.VpNode;
import extVp.TableStatistic;

/**
 * This class parses the SPARQL query, build the Tree and save its serialization in a
 * file.
 *
 * @author Matteo Cossu
 */
public class Translator {
	private static final Logger logger = Logger.getLogger("PRoST");

	enum NODE_TYPE{
		VP, WPT, IWPT, JWPT, EXTVP
	}
	// minimum number of triple patterns with the same subject to form a group
	// (property table)
	static final int DEFAULT_MIN_GROUP_SIZE = 2;

	private final SparkSession spark;
	private final SQLContext sqlContext;
	private final String inputFile;
	private boolean isGrouping = true;
	private int treeWidth;
	private int minimumGroupSize = DEFAULT_MIN_GROUP_SIZE;
	private PrefixMapping prefixes;

	// if false, only virtual partitioning tables will be queried
	private boolean usePropertyTable;
	private boolean useInversePropertyTable = false;
	private boolean useJoinedPropertyTable = false;
	private boolean useExtVP = false;
	private boolean useVerticalPartitioning = false;
	private boolean useVpToExtVp = false;

	private final String databaseName;
	private final String extVPDatabaseName;
	private final DatabaseStatistics extVPDatabaseStatistic;
	// private Map<String, TableStatistic> extVpStatistics;

	// TODO check this, if you do not specify the treeWidth in the input parameters when you
	// are running the jar, its
	// default value is -1.
	// TODO Move this logic to the translator
	public Translator(final String input, final int treeWidth, final String databaseName,
			final String extVPDatabaseName, final DatabaseStatistics extVPDatabaseStatistic) {
		inputFile = input;
		this.treeWidth = treeWidth;
		this.databaseName = databaseName;
		this.extVPDatabaseName = extVPDatabaseName;
		this.extVPDatabaseStatistic = extVPDatabaseStatistic;

		// initialize the Spark environment used by extVP tables creation
		spark = SparkSession.builder().appName("PRoST-Translator").enableHiveSupport().getOrCreate();
		sqlContext = spark.sqlContext();
		sqlContext.sql("USE " + this.databaseName);
	}

	public JoinTree translateQuery() {
		// parse the query and extract prefixes
		final Query query = QueryFactory.read("file:" + inputFile);
		prefixes = query.getPrefixMapping();

		logger.info("** SPARQL QUERY **\n" + query + "\n****************");

		// extract variables, list of triples and filter
		final Op opQuery = Algebra.compile(query);
		final QueryVisitor queryVisitor = new QueryVisitor(prefixes);
		OpWalker.walk(opQuery, queryVisitor);

		final QueryTree mainTree = queryVisitor.getMainQueryTree();
		final List<Var> projectionVariables = queryVisitor.getProjectionVariables();

		// build main tree
		final Node rootNode = buildTree(mainTree.getTriples(), projectionVariables);
		rootNode.filter = mainTree.getFilter();

		final List<Node> optionalTreeRoots = new ArrayList<>();
		// order is important TODO use ordered list
		for (int i = 0; i < queryVisitor.getOptionalQueryTrees().size(); i++) {
			final QueryTree currentOptionalTree = queryVisitor.getOptionalQueryTrees().get(i);
			// build optional tree
			final Node optionalTreeRoot = buildTree(currentOptionalTree.getTriples(), null);
			optionalTreeRoot.filter = currentOptionalTree.getFilter();
			optionalTreeRoots.add(optionalTreeRoot);
		}

		final JoinTree tree = new JoinTree(rootNode, optionalTreeRoots, inputFile);

		// if distinct keyword is present
		tree.setDistinct(query.isDistinct());

		logger.info("** Spark JoinTree **\n" + tree + "\n****************");

		// create new extVP nodes if possible. Compares a child node with its parent to create the
		// ExtVP node.
		// This creates EXTVP nodes after tree is created

		// TODO is creating extVP nodes before, but might want to use this at some point again
		if (useVpToExtVp) {
			changeVpNodesToExtVPNodes(tree.getRoot(), null);
			logger.info("** Spark JoinTree with ExtVP nodes**\n" + tree + "\n****************");
		}

		return tree;
	}

	private void changeVpNodesToExtVPNodes(final Node node, final TriplePattern parentPattern) {
		final List<Node> children = node.children;

		// if (node.isVPNode) {
		// logger.info(node.triplePattern.toString());
		// }

		final List<Node> nodesToTemove = new ArrayList<>();
		final List<Node> nodesToAdd = new ArrayList<>();

		for (final Node child : children) {
			changeVpNodesToExtVPNodes(child, node.triplePattern);

			// TODO if current node is an EXTVP node, it should still create EXTVP nodes
			if (child instanceof VpNode && node instanceof VpNode) {
				final ExtVpCreator extVPcreator = new ExtVpCreator();
				final String createdTable = extVPcreator.createExtVPTable(child.triplePattern, node.triplePattern,
						spark, extVPDatabaseStatistic, extVPDatabaseName, prefixes);

				if (createdTable != "") {
					final ExtVpNode newNode = new ExtVpNode(child.triplePattern, createdTable, extVPDatabaseName);
					newNode.children = child.children;

					nodesToAdd.add(newNode);
					nodesToTemove.add(child);
				}
			}
		}
		// TODO create extVP node for the parent(current node) if possible

		node.children.removeAll(nodesToTemove);
		node.children.addAll(nodesToAdd);

		// OLD EXTVP CREATION CALLL => created all possible combinations of extvp tables
		// ExtVpCreator extVPcreator = new ExtVpCreator();
		// extVPcreator.createExtVPFromTriples(triples, prefixes, spark, extVPDatabaseStatistic,
		// extVPDatabaseName);
		// logger.info("ExtVP: all tables created!");
		// logger.info("Database size: " + extVPDatabaseStatistic.getSize());
	}

	/*
	 * buildTree constructs the JoinTree
	 */
	private Node buildTree(final List<Triple> triples, final List<Var> projectionVars) {
		// sort the triples before adding them
		// this.sortTriples();

		final PriorityQueue<Node> nodesQueue = getNodesQueue(triples);

		final Node tree = nodesQueue.poll();

		if (projectionVars != null) {
			// set the root node with the variables that need to be projected
			// only for the main tree
			final ArrayList<String> projectionList = new ArrayList<>();
            for (Var projectionVar : projectionVars) {
                projectionList.add(projectionVar.getVarName());
            }
			tree.setProjectionList(projectionList);
		}

		// visit the hypergraph to build the tree
		Node currentNode = tree;
		final ArrayDeque<Node> visitableNodes = new ArrayDeque<>();
		while (!nodesQueue.isEmpty()) {

			int limitWidth = 0;
			// if a limit not set, a heuristic decides the width
			if (treeWidth == -1) {
				treeWidth = heuristicWidth(currentNode);
			}

			Node newNode = findRelateNode(currentNode, nodesQueue);

			// there are nodes that are impossible to join with the current tree width
			if (newNode == null && visitableNodes.isEmpty()) {
				// set the limit to infinite and execute again
				treeWidth = Integer.MAX_VALUE;
				return buildTree(triples, projectionVars);
			}

			// add every possible children (wide tree) or limit to a custom width
			// stop if a width limit exists and is reached
			while (newNode != null && !(treeWidth > 0 && limitWidth == treeWidth)) {

				// append it to the current node and to the queue
				currentNode.addChildren(newNode);

				// visit again the new child
				visitableNodes.add(newNode);

				// remove consumed node and look for another one
				nodesQueue.remove(newNode);
				newNode = findRelateNode(currentNode, nodesQueue);

				limitWidth++;
			}

			// next Node is one of the children
			if (!visitableNodes.isEmpty() && !nodesQueue.isEmpty()) {
				currentNode = visitableNodes.pop();
			}
		}
		return tree;
	}

	/**
	 * Removes an entry with the given key from <code>joinedGroups</code> if its element size is 0.
	 * @param joinedGroups a mapping of <code>JoinedTriplesGroup</code>
	 * @param key a key from <code>joinedGroups</code>
	 */
	private void removeJoinedTriplesGroupIfEmpty(final HashMap<String, JoinedTriplesGroup> joinedGroups, String key){
		if (joinedGroups.containsKey(key)){
			if (joinedGroups.get(key).size() == 0) {
				joinedGroups.remove(key);
			}
		}
	}

	private PriorityQueue<Node> getNodesQueue(final List<Triple> triples) {
		final PriorityQueue<Node> nodesQueue = new PriorityQueue<>(triples.size(), new NodeComparator());
		List<Triple> unassignedTriples = new ArrayList<>(triples);

		//TODO only creates one, if none available, when looking for a table at the later stage
		//Creating all possible extvp tables
		if (useExtVP){
			ExtVpCreator extVPcreator = new ExtVpCreator();
			extVPcreator.createExtVPFromTriples(triples, prefixes, spark, extVPDatabaseStatistic, extVPDatabaseName);
			logger.info("ExtVP: all tables created!");

			logger.info("Database size: " + extVPDatabaseStatistic.getSize());
		}

		if (useJoinedPropertyTable) {
			final HashMap<String, JoinedTriplesGroup> joinedGroups = getJoinedGroups(triples);
			logger.info("JWPT model");
			while (!joinedGroups.isEmpty()) {
<<<<<<< HEAD
				if (isGrouping) {
					// get largest group
					final String largestGroupKey = getLargestGroupKey(joinedGroups);
					final JoinedTriplesGroup largestJoinedTriplesGroup = joinedGroups.get(largestGroupKey);

					// remove triples from smaller groups
					for (final Triple triple : largestJoinedTriplesGroup.getWptGroup()) {
						final String object = triple.getObject().toString();
						joinedGroups.get(object).getIwptGroup().remove(triple);
						removeJoinedTriplesGroupIfEmpty(joinedGroups, object);
					}
					for (final Triple triple : largestJoinedTriplesGroup.getIwptGroup()) {
						final String subject = triple.getSubject().toString();
						joinedGroups.get(subject).getWptGroup().remove(triple);
						removeJoinedTriplesGroupIfEmpty(joinedGroups, subject);
					}
					createNodes(largestJoinedTriplesGroup, nodesQueue, unassignedTriples);
					joinedGroups.remove(largestGroupKey);
				} else {//if grouping is disabled, there will be no repeated triples. Works as a normal WPT.
					for (String key : joinedGroups.keySet()){
						createNodes(joinedGroups.get(key), nodesQueue, unassignedTriples);
						// joinedGroups.remove(key);
					}
					joinedGroups.clear(); //avoid concurrent modifications
				}
=======
				// get largest group
				final String largestGroupKey = getLargestGroupKey(joinedGroups);
				final JoinedTriplesGroup largestJoinedTriplesGroup = joinedGroups.get(largestGroupKey);
				
				createNodes(largestJoinedTriplesGroup, nodesQueue);

				// remove triples from smaller groups
				for (final Triple triple : largestJoinedTriplesGroup.getWptGroup()) {
					final String object = triple.getObject().toString();
					if (joinedGroups.get(object)!= null){
						joinedGroups.get(object).getIwptGroup().remove(triple);
						removeJoinedTriplesGroupIfEmpty(joinedGroups, object);
					}
				}
				for (final Triple triple : largestJoinedTriplesGroup.getIwptGroup()) {
					final String subject = triple.getSubject().toString();
					if (joinedGroups.get(subject)!= null) {
						joinedGroups.get(subject).getWptGroup().remove(triple);
						removeJoinedTriplesGroupIfEmpty(joinedGroups, subject);
					}
				}

				joinedGroups.remove(largestGroupKey);
>>>>>>> 26038333
			}
		} else if (usePropertyTable && useInversePropertyTable && isGrouping) {
			logger.info("WPT and IWPT models");

			final HashMap<String, List<Triple>> objectGroups = getObjectGroups(triples);
			final HashMap<String, List<Triple>> subjectGroups = getSubjectGroups(triples);

			// repeats until there are no unassigned triple patterns left
			while (objectGroups.size() != 0 && subjectGroups.size() != 0) {
				// Calculate largest group by object
				String largestObjectGroupKey = getLargestGroupKey(objectGroups);
				int largestObjectGroupSize = objectGroups.get(largestObjectGroupKey).size();
				// calculate biggest group by subject
				String largestSubjectGroupKey = getLargestGroupKey(subjectGroups);
				int largestSubjectGroupSize = subjectGroups.get(largestSubjectGroupKey).size();

				// create nodes
				if (largestObjectGroupSize > largestSubjectGroupSize) {
					// create and add the iwpt or vp nodes
					List<Triple> largestObjectGroupTriples = objectGroups.get(largestObjectGroupKey);
					createNodes(largestObjectGroupTriples, nodesQueue, NODE_TYPE.IWPT, unassignedTriples);

					// remove triples from subject group
					for (Triple triple : largestObjectGroupTriples){
						String key = triple.getObject().toString();
						if (subjectGroups.containsKey(key)){
							subjectGroups.get(key).remove(triple);
							if (subjectGroups.get(key).size()==0){
								subjectGroups.remove(key);
							}
						}
					}
					objectGroups.remove(largestObjectGroupKey);
				} else {
					/// create and add the wpt or vp nodes
					List<Triple> largestSubjectGroupTriples = subjectGroups.get(largestSubjectGroupKey);
					createNodes(largestSubjectGroupTriples, nodesQueue, NODE_TYPE.WPT, unassignedTriples);
					// remove triples from object group
					for (Triple triple : largestSubjectGroupTriples){
						String key = triple.getSubject().toString();
						if (objectGroups.containsKey(key)){
							objectGroups.get(key).remove(triple);
							if (objectGroups.get(key).size()==0){
								objectGroups.remove(key);
							}
						}
					}
					subjectGroups.remove(largestSubjectGroupKey);
				}
			}
		} else if (usePropertyTable) {
			logger.info("WPT model");
			final HashMap<String, List<Triple>> subjectGroups = getSubjectGroups(triples);
			for (final List<Triple> triplesGroup : subjectGroups.values()) {
				createNodes(triplesGroup, nodesQueue, NODE_TYPE.WPT, unassignedTriples);
			}
		} else if (useInversePropertyTable) {
			logger.info("IWPT model");
			final HashMap<String, List<Triple>> objectGroups = getObjectGroups(triples);
			for (final List<Triple> triplesGroup : objectGroups.values()) {
				createNodes(triplesGroup, nodesQueue, NODE_TYPE.IWPT, unassignedTriples);
			}
		}
		if (useExtVP){
			logger.info("ExtVP model");
			List<Triple> triplesToRemove = new ArrayList<Triple>();
			for (Triple currentTriple : unassignedTriples) {
				String tableName = TableStatistic.selectExtVPTable(currentTriple, triples, extVPDatabaseStatistic.getTables(), prefixes);
				if (!tableName.equals("")){
					Node newNode = new ExtVpNode(new TriplePattern(currentTriple, prefixes), tableName, extVPDatabaseName);
					nodesQueue.add(newNode);
					logger.info("added ExtVpNode for triple " + currentTriple.toString());
					triplesToRemove.add(currentTriple);
				} else {
					logger.info("no suitable ExtVP table found for triple " + currentTriple.toString());
				}
			}
			unassignedTriples.removeAll(triplesToRemove);
		}

		if (useVerticalPartitioning){
			// VP only
			logger.info("VP model");
			createVpNodes(unassignedTriples, nodesQueue);
			unassignedTriples.clear();
		}
		if (unassignedTriples.size()>0){
			throw new RuntimeException("Triples without nodes");
		}

		return nodesQueue;
	}

	/**
	 * Creates nodes for the given triples and add them to the <code>nodesQueue</code>.
	 *
	 * @param triples Triples for which nodes are to be created
	 * @param nodesQueue <Code>PriorityQueue</code> to add created nodes to.
	 * @param nodeType Type of the node to be created. Defaults to a VP nodes if not possible create the given node type.
	 */
	private void createNodes(final List<Triple> triples, final PriorityQueue<Node> nodesQueue, final NODE_TYPE nodeType,
							 List<Triple> unassignedTriples){
		if (triples.size()>=minimumGroupSize){
			switch (nodeType){
				case WPT:
					nodesQueue.add(new PtNode(triples, prefixes));
					unassignedTriples.removeAll(triples);
					break;
				case IWPT:
					nodesQueue.add(new IptNode(triples, prefixes));
					unassignedTriples.removeAll(triples);
					break;
				case JWPT:
					throw new RuntimeException("Tried to create a JWPT, but no JoinedTriplesGroup was given");
				default:
					throw new RuntimeException("Cannot create node. No valid partitioning enabled");
			}
		} else {
			logger.info("Group too small. Node not created");
		}

	}

	/**
	 * Creates JWPT nodes for the given <code>JoinedTriplesGroup</code> and add them to the <code>nodesQueue</code>. If not possible to
	 * create a JWPT node, creates VP nodes instead.
	 *
	 * @param joinedGroup <code>JoinedTriplesGroup</code> for which nodes are to be created
	 * @param nodesQueue <Code>PriorityQueue</code> to add created nodes to.
	 */
	private void createNodes(final JoinedTriplesGroup joinedGroup, final PriorityQueue<Node> nodesQueue, List<Triple> unassignedTriples){
		if (joinedGroup.size()>=minimumGroupSize){
			nodesQueue.add(new JptNode(joinedGroup, prefixes));
			unassignedTriples.removeAll(joinedGroup.getWptGroup());
			unassignedTriples.removeAll(joinedGroup.getIwptGroup());
		} else {
			logger.info("Group too small. Node not created");
		}
	}

	/**
	 * Creates VP nodes from a list of triples.
	 *
	 * @param triples
	 *            Triples for which VP nodes will be created
	 * @param nodesQueue
	 *            PriorityQueue where created nodes are added to
	 */
	private void createVpNodes(final List<Triple> triples, final PriorityQueue<Node> nodesQueue) {
		for (final Triple t : triples) {
			final String tableName = Stats.getInstance().findTableName(t.getPredicate().toString());
			final Node newNode = new VpNode(new TriplePattern(t, prefixes), tableName);
			nodesQueue.add(newNode);
		}
	}

	/**
	 * Groups the input triples by subject. If grouping is disabled, create one list with one element for each triple.
	 *
	 * @param triples
	 *            triples to be grouped
	 * @return HashMap of triples grouped by the subject
	 */
	private HashMap<String, List<Triple>> getSubjectGroups(final List<Triple> triples) {
		final HashMap<String, List<Triple>> subjectGroups = new HashMap<>();
		int key = 0; //creates a unique key to be used when grouping is disabled, to avoid overwriting values
		for (final Triple triple : triples) {
			if (isGrouping) {
				final String subject = triple.getSubject().toString(prefixes);
				if (subjectGroups.containsKey(subject)) {
					subjectGroups.get(subject).add(triple);
				} else { // new entry in the HashMap
					final List<Triple> subjTriples = new ArrayList<>();
					subjTriples.add(triple);
					subjectGroups.put(subject, subjTriples);
				}
			} else {
				final List<Triple> subjTriples = new ArrayList<>();
				subjTriples.add(triple);
				subjectGroups.put(String.valueOf(key), subjTriples);
				key++;
			}
		}
		return subjectGroups;
	}

	/**
	 * Groups the input triples by object.
	 *
	 * @param triples
	 *            triples to be grouped
	 * @return HashMap of triples grouped by the object
	 */
	private HashMap<String, List<Triple>> getObjectGroups(final List<Triple> triples) {
		final HashMap<String, List<Triple>> objectGroups = new HashMap<>();
		int key = 0; //creates a unique key to be used when grouping is disabled, to avoid overwriting values
		for (final Triple triple : triples) {
			if (isGrouping) {
				final String object = triple.getObject().toString(prefixes);
				if (objectGroups.containsKey(object)) {
					objectGroups.get(object).add(triple);
				} else { // new entry in the HashMap
					final List<Triple> objTriples = new ArrayList<>();
					objTriples.add(triple);
					objectGroups.put(object, objTriples);
				}
			} else {
				final List<Triple> objTriples = new ArrayList<>();
				objTriples.add(triple);
				objectGroups.put(String.valueOf(key), objTriples);
				key++;
			}
		}
		return objectGroups;
	}

	private HashMap<String, JoinedTriplesGroup> getJoinedGroups(final List<Triple> triples) {
		final HashMap<String, JoinedTriplesGroup> joinedGroups = new HashMap<>();
		int key = 0; //creates a unique key to be used when grouping is disabled, to avoid overwriting values
		for (final Triple triple : triples) {
			if (isGrouping){
				final String subject = triple.getSubject().toString(prefixes);
				final String object = triple.getObject().toString(prefixes);

				// group by subject value
				if (joinedGroups.containsKey(subject)) {
					joinedGroups.get(subject).getWptGroup().add(triple);
				} else {
					final JoinedTriplesGroup newGroup = new JoinedTriplesGroup();
					newGroup.getWptGroup().add(triple);
					joinedGroups.put(subject, newGroup);
				}

				// group by object value
				if (joinedGroups.containsKey(object)) {
					joinedGroups.get(object).getIwptGroup().add(triple);
				} else {
					final JoinedTriplesGroup newGroup = new JoinedTriplesGroup();
					newGroup.getIwptGroup().add(triple);
					joinedGroups.put(object, newGroup);
				}
			} else {
				final JoinedTriplesGroup newGroup = new JoinedTriplesGroup();
				newGroup.getWptGroup().add(triple);
				joinedGroups.put(String.valueOf(key), newGroup);
				key++;
			}
		}

		return joinedGroups;
	}

	/**
	 * Given a Map with groups, return the key of the largest group.
	 *
	 * @param groupsMapping Map with the groups whose size are to be checked.
	 * @param <T> Type of the groups. <code>JoinedTriplesGroup</code> or a list of <code>Triple</code>
	 * @return Returns the key of the biggest group
	 */
	private <T> String getLargestGroupKey(final HashMap<String, T> groupsMapping) {
		int biggestGroupSize = 0;
		String biggestGroupKey = null;

		for (final String key : groupsMapping.keySet()) {
			final T group = groupsMapping.get(key);
			final int groupSize;
			if (group instanceof JoinedTriplesGroup) {
				groupSize = ((JoinedTriplesGroup) group).size();
			} else{
				groupSize = ((List<Triple>)group).size();
			}
			if (groupSize >= biggestGroupSize) {
				biggestGroupKey = key;
				biggestGroupSize = groupSize;
			}
		}
		return biggestGroupKey;
	}

	/*
	 * findRelateNode, given a source node, finds another node with at least one variable in
	 * common, if there isn't return null
	 */
	private Node findRelateNode(final Node sourceNode, final PriorityQueue<Node> availableNodes) {
		if (sourceNode instanceof PtNode || sourceNode instanceof IptNode || sourceNode instanceof JptNode) {
			// sourceNode is a group
			for (final TriplePattern tripleSource : sourceNode.tripleGroup) {
				for (final Node node : availableNodes) {
					if (node instanceof PtNode || node instanceof IptNode || node instanceof JptNode) {
						for (final TriplePattern tripleDest : node.tripleGroup) {
							if (existsVariableInCommon(tripleSource, tripleDest)) {
								return node;
							}
						}
					} else {
						if (existsVariableInCommon(tripleSource, node.triplePattern)) {
							return node;
						}
					}
				}
			}
		} else {
			// source node is not a group
			for (final Node node : availableNodes) {
				if (node instanceof PtNode || node instanceof IptNode || node instanceof JptNode) {
					for (final TriplePattern tripleDest : node.tripleGroup) {
						if (existsVariableInCommon(tripleDest, sourceNode.triplePattern)) {
							return node;
						}
					}
				} else {
					if (existsVariableInCommon(sourceNode.triplePattern, node.triplePattern)) {
						return node;
					}
				}
			}
		}
		return null;
	}

	/*
	 * check if two Triple Patterns share at least one variable.
	 */
	private boolean existsVariableInCommon(final TriplePattern triple_a, final TriplePattern triple_b) {
		if (triple_a.objectType == ElementType.VARIABLE
				&& (triple_a.object.equals(triple_b.subject) || triple_a.object.equals(triple_b.object))) {
			return true;
		}

		if (triple_a.subjectType == ElementType.VARIABLE
				&& (triple_a.subject.equals(triple_b.subject) || triple_a.subject.equals(triple_b.object))) {
			return true;
		}

		return false;
	}

	/*
	 * heuristicWidth decides a width based on the proportion between the number of elements
	 * in a table and the unique subjects.
	 */
	private int heuristicWidth(final Node node) {
		if (node instanceof PtNode || node instanceof IptNode || node instanceof JptNode) {
			return 5;
		}
		final String predicate = node.triplePattern.predicate;
		final int tableSize = Stats.getInstance().getTableSize(predicate);
		final int numberUniqueSubjects = Stats.getInstance().getTableDistinctSubjects(predicate);
		final float proportion = tableSize / numberUniqueSubjects;
		if (proportion > 1) {
			return 3;
		}
		return 2;
	}

	public void setUsePropertyTable(final boolean usePropertyTable) {
		this.usePropertyTable = usePropertyTable;
	}

	public void setUseInversePropertyTable(final boolean useInversePropertyTable) {
		this.useInversePropertyTable = useInversePropertyTable;
	}

	public void setMinimumGroupSize(final int size) {
		minimumGroupSize = size;
	}

	public void setUseExtVP(final boolean b){
		useExtVP = b;
	}

	public void setUseVpToExtVp(final boolean b){
		useVpToExtVp = b;
	}

	public void setUseJoinedPropertyTable(final boolean useJoinedPropertyTable) {
		this.useJoinedPropertyTable = useJoinedPropertyTable;
		if (this.useJoinedPropertyTable) {
			setUsePropertyTable(false);
			setUseInversePropertyTable(false);
		}
	}

	public void setIsGrouping(boolean isGrouping){
		this.isGrouping = isGrouping;
	}

	public void setUseVerticalPartitioning(boolean useVerticalPartitioning){
		this.useVerticalPartitioning = useVerticalPartitioning;
	}
}<|MERGE_RESOLUTION|>--- conflicted
+++ resolved
@@ -274,24 +274,29 @@
 			final HashMap<String, JoinedTriplesGroup> joinedGroups = getJoinedGroups(triples);
 			logger.info("JWPT model");
 			while (!joinedGroups.isEmpty()) {
-<<<<<<< HEAD
 				if (isGrouping) {
 					// get largest group
 					final String largestGroupKey = getLargestGroupKey(joinedGroups);
 					final JoinedTriplesGroup largestJoinedTriplesGroup = joinedGroups.get(largestGroupKey);
 
+					createNodes(largestJoinedTriplesGroup, nodesQueue, unassignedTriples);
+
 					// remove triples from smaller groups
 					for (final Triple triple : largestJoinedTriplesGroup.getWptGroup()) {
 						final String object = triple.getObject().toString();
-						joinedGroups.get(object).getIwptGroup().remove(triple);
-						removeJoinedTriplesGroupIfEmpty(joinedGroups, object);
+						if (joinedGroups.get(object)!= null){
+							joinedGroups.get(object).getIwptGroup().remove(triple);
+							removeJoinedTriplesGroupIfEmpty(joinedGroups, object);
+						}
 					}
 					for (final Triple triple : largestJoinedTriplesGroup.getIwptGroup()) {
 						final String subject = triple.getSubject().toString();
-						joinedGroups.get(subject).getWptGroup().remove(triple);
-						removeJoinedTriplesGroupIfEmpty(joinedGroups, subject);
-					}
-					createNodes(largestJoinedTriplesGroup, nodesQueue, unassignedTriples);
+						if (joinedGroups.get(subject)!= null) {
+							joinedGroups.get(subject).getWptGroup().remove(triple);
+							removeJoinedTriplesGroupIfEmpty(joinedGroups, subject);
+						}
+					}
+
 					joinedGroups.remove(largestGroupKey);
 				} else {//if grouping is disabled, there will be no repeated triples. Works as a normal WPT.
 					for (String key : joinedGroups.keySet()){
@@ -300,31 +305,6 @@
 					}
 					joinedGroups.clear(); //avoid concurrent modifications
 				}
-=======
-				// get largest group
-				final String largestGroupKey = getLargestGroupKey(joinedGroups);
-				final JoinedTriplesGroup largestJoinedTriplesGroup = joinedGroups.get(largestGroupKey);
-				
-				createNodes(largestJoinedTriplesGroup, nodesQueue);
-
-				// remove triples from smaller groups
-				for (final Triple triple : largestJoinedTriplesGroup.getWptGroup()) {
-					final String object = triple.getObject().toString();
-					if (joinedGroups.get(object)!= null){
-						joinedGroups.get(object).getIwptGroup().remove(triple);
-						removeJoinedTriplesGroupIfEmpty(joinedGroups, object);
-					}
-				}
-				for (final Triple triple : largestJoinedTriplesGroup.getIwptGroup()) {
-					final String subject = triple.getSubject().toString();
-					if (joinedGroups.get(subject)!= null) {
-						joinedGroups.get(subject).getWptGroup().remove(triple);
-						removeJoinedTriplesGroupIfEmpty(joinedGroups, subject);
-					}
-				}
-
-				joinedGroups.remove(largestGroupKey);
->>>>>>> 26038333
 			}
 		} else if (usePropertyTable && useInversePropertyTable && isGrouping) {
 			logger.info("WPT and IWPT models");
